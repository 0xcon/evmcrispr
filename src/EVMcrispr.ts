import { BigNumber, Contract, providers, Signer, utils } from "ethers";
import { Address, encodeCallScript, erc20ABI } from "@1hive/connect-core";
import Connector from "./connector";
import {
  FORWARDER_TYPES,
  FORWARDER_ABI,
  getForwarderFee,
  getForwarderType,
  encodeActCall,
  ZERO_ADDRESS,
  TX_GAS_LIMIT,
  TX_GAS_PRICE,
  buildNonceForAddress,
  calculateNewProxyAddress,
  normalizeActions,
  normalizeRole,
  IPFS_URI_TEMPLATE,
  resolveIdentifier,
  parseLabeledAppIdentifier,
  isLabeledAppIdentifier,
} from "./helpers";
import {
  Action,
  AppIdentifier,
  AppCache,
  AppInterfaceCache,
  Entity,
  LabeledAppIdentifier,
  ForwardOptions,
  Permission,
  App,
  RawAction,
  Function,
} from "./types";
import {
  ErrorAppNotFound,
  ErrorException,
  ErrorInvalidIdentifier,
  ErrorMethodNotFound,
  ErrorInvalid,
  ErrorNotFound,
} from "./errors";

export default class EVMcrispr {
  readonly connector: Connector;
  #appCache: AppCache;
  #appInterfaceCache: AppInterfaceCache;
  #installedAppCounter: number;
  #signer: Signer;

  ANY_ENTITY = "0xFFfFfFffFFfffFFfFFfFFFFFffFFFffffFfFFFfF";

  constructor(signer: Signer, chainId: number) {
    this.connector = new Connector(chainId, IPFS_URI_TEMPLATE);
    this.#signer = signer;
  }

  async connect(daoAddress) {
    this.#installedAppCounter = 0;
    const [appCache, appResourcesCache] = await this._buildCaches(await this.connector.organizationApps(daoAddress));
    this.#appCache = appCache;
    this.#appInterfaceCache = appResourcesCache;
  }

  appCache() {
    return this.#appCache
  }

  call(appIdentifier: AppIdentifier): any {
    return new Proxy(() => this._resolveApp(appIdentifier), {
      get: (getTargetApp, functionProperty: string) => {
        return (...params: any): Function<Action> => {
          try {
<<<<<<< HEAD
            return () => {
              const targetApp = getTargetApp();
              return {
                to: targetApp.address,
                data: targetApp.abiInterface.encodeFunctionData(functionProperty, params),
              };
            };
=======
            return () => ({
              to: targetApp.address,
              data: targetApp.abiInterface.encodeFunctionData(functionProperty, this._resolveParams(params)),
            });
>>>>>>> 396ccf2b
          } catch (err) {
            throw new ErrorMethodNotFound(functionProperty, appIdentifier);
          }
        };
      },
    });
  }

  app(appIdentifier: AppIdentifier | LabeledAppIdentifier): Function<Address> {
    return () => this._resolveApp(appIdentifier).address;
  }

  async encode(
    actionFunctions: Function<RawAction>[],
    options: ForwardOptions
  ): Promise<{ action: Action; preTxActions: Action[] }> {
    const actions = await normalizeActions(actionFunctions);
    // Need to build the evmscript starting from the last forwarder
    const forwarders = options.path.map((entity) => this._resolveEntity(entity)).reverse();
    const preTxActions: Action[] = [];

    let script: string;
    let forwarderActions = [...actions];
    let value = BigNumber.from(0);

    for (let i = 0; i < forwarders.length; i++) {
      script = encodeCallScript(forwarderActions);
      const forwarderAddress = forwarders[i];
      const forwarder = new Contract(forwarderAddress, FORWARDER_ABI, this.#signer.provider);

      try {
        const res = await forwarder.isForwarder();
        if (!res) {
          throw new Error();
        }
      } catch (err) {
        throw new ErrorInvalid(`App ${forwarder.address} is not a forwarder`);
      }

      const fee = await getForwarderFee(forwarder);

      if (fee) {
        const [feeTokenAddress, feeAmount] = fee;

        // Check if fees are in ETH
        if (feeTokenAddress === ZERO_ADDRESS) {
          value = feeAmount;
        } else {
          const feeToken = new Contract(feeTokenAddress, erc20ABI, this.#signer.provider);
          const allowance = (await feeToken.allowance(await this.#signer.getAddress(), forwarderAddress)) as BigNumber;

          if (allowance.gt(0) && allowance.lt(feeAmount)) {
            preTxActions.push({
              to: feeTokenAddress,
              data: feeToken.interface.encodeFunctionData("approve", [forwarderAddress, 0]),
            });
          }
          if (allowance.eq(0)) {
            preTxActions.push({
              to: feeTokenAddress,
              data: feeToken.interface.encodeFunctionData("approve", [forwarderAddress, feeAmount]),
            });
          }
        }
      }

      if ((await getForwarderType(forwarder)) === FORWARDER_TYPES.WITH_CONTEXT) {
        forwarderActions = [{ to: forwarderAddress, data: encodeActCall("forward(bytes,bytes)", [script, context]) }];
      } else {
        forwarderActions = [{ to: forwarderAddress, data: encodeActCall("forward(bytes)", [script]) }];
      }
    }

    return { action: { ...forwarderActions[0], value }, preTxActions };
  }

  installNewApp(identifier: LabeledAppIdentifier, initParams: any[] = []): Function<Promise<Action>> {
    return async () => {
      if (!isLabeledAppIdentifier(identifier)) {
        throw new ErrorInvalidIdentifier(identifier);
      }
<<<<<<< HEAD
      const [appName, label, registry] = parseLabeledAppRegistryIdentifier(identifier);
      const appRepo = await this.connector.repo(appName, registry);
=======
      const [appName, _, registry] = parseLabeledAppIdentifier(identifier);
      const appRepo = await this.#connector.repo(appName, registry);
>>>>>>> 396ccf2b
      const { codeAddress, contentUri, artifact: appArtifact } = appRepo;
      const kernel = this._resolveApp("kernel");
      const abiInterface = new utils.Interface(appArtifact.abi);
      const encodedInitializeFunction = abiInterface.encodeFunctionData("initialize", this._resolveParams(initParams));
      const appId = utils.namehash(appArtifact.appName);

      const nonce = await buildNonceForAddress(kernel.address, this.#installedAppCounter, this.#signer.provider);
      const proxyContractAddress = calculateNewProxyAddress(kernel.address, nonce);

      if (this.#appCache.has(identifier)) {
        throw new ErrorException(`Identifier ${identifier} is already in use`);
      }

      if (!this.#appInterfaceCache.has(codeAddress)) {
        this.#appInterfaceCache.set(codeAddress, abiInterface);
      }

      this.#appCache.set(identifier, {
        address: proxyContractAddress,
        name: appName,
        codeAddress,
        contentUri,
        abi: appArtifact.abi,
        // Set a reference to the app interface
        abiInterface: this.#appInterfaceCache.get(codeAddress),
        permissions: appArtifact.roles.reduce((permissionsMap, role) => {
          permissionsMap.set(role.bytes, { manager: null, grantees: new Set() });
          return permissionsMap;
        }, new Map()),
      });

      this.#installedAppCounter++;

      return {
        to: kernel.address,
        data: kernel.abiInterface.encodeFunctionData("newAppInstance(bytes32,address,bytes,bool)", [
          appId,
          codeAddress,
          encodedInitializeFunction,
          false,
        ]),
      };
    };
  }

  async forward(actions: Function<RawAction>[], options: ForwardOptions): Promise<providers.TransactionReceipt> {
    const forwarderAction = await this.encode(actions, options);

    // Execute pretransactions actions
    for (const action of forwarderAction.preTxActions) {
      await (
        await this.#signer.sendTransaction({
          ...action,
          gasLimit: TX_GAS_LIMIT,
          gasPrice: TX_GAS_PRICE,
        })
      ).wait();
    }

    return await (
      await this.#signer.sendTransaction({
        ...forwarderAction.action,
        gasLimit: TX_GAS_LIMIT,
        gasPrice: TX_GAS_PRICE,
      })
    ).wait();
  }

  addPermission(permission: Permission, defaultPermissionManager: Entity): Function<Action> {
    return () => {
      const [grantee, app, role] = permission;
      const [granteeAddress, appAddress, roleHash] = this._resolvePermission(permission);
      const manager = this._resolveEntity(defaultPermissionManager);
      const resolvedApp = this._resolveApp(app);
      const { permissions: appPermissions } = resolvedApp;
      const { address: aclAddress, abiInterface: aclAbiInterface } = this._resolveApp("acl");

      // if (!appPermissions.has(roleHash)) {
      //   throw new ErrorNotFound(`Permission ${role} doesn't exists in app ${app}`);
      // }

      const appPermission = appPermissions.get(roleHash);
      if (!appPermission?.grantees.size) {
        appPermissions.set(roleHash, {
          manager,
          grantees: new Set([granteeAddress]) 
        });
        return {
          to: aclAddress,
          data: aclAbiInterface.encodeFunctionData("createPermission", [granteeAddress, appAddress, roleHash, manager]),
        };
      } else {
        if (appPermission.grantees.has(granteeAddress)) {
          throw new ErrorException(`Grantee ${grantee} already has permission ${role}`);
        }
        appPermission.grantees.add(granteeAddress);

        return {
          to: aclAddress,
          data: aclAbiInterface.encodeFunctionData("grantPermission", [granteeAddress, appAddress, roleHash]),
        };
      }
    };
  }

  addPermissions(permissions: Permission[], defaultPermissionManager: Entity): Function<Action[]> {
    return () => permissions.map((p) => this.addPermission(p, defaultPermissionManager)());
  }

  revokePermission(permission: Permission, removeManager = true): Function<Action[]> {
    return () => {
      const [_, app, role] = permission;
      const [entityAddress, appAddress, roleHash] = this._resolvePermission(permission);
      const { permissions: appPermissions } = this._resolveApp(app);
      const { address: aclAddress, abiInterface: aclAbiInterface } = this._resolveApp("acl");

      if (!appPermissions.has(roleHash)) {
        throw new ErrorNotFound(`Permission ${role} doesn't exists in app ${app}`);
      }

      const revokeAction = {
        to: aclAddress,
        data: aclAbiInterface.encodeFunctionData("revokePermission", [entityAddress, appAddress, roleHash]),
      };

      return [
        revokeAction,
        removeManager
          ? {
              to: aclAddress,
              data: aclAbiInterface.encodeFunctionData("removePermissionManager", [appAddress, roleHash]),
            }
          : null,
      ];
    };
  }

  revokePermissions(permissions: Permission[], removeManager = true): Function<Action[]> {
    return () =>
      permissions.reduce((actions, permission) => {
        const action = this.revokePermission(permission, removeManager)();
        return [...actions, ...action];
      }, []);
  }

  private _resolveApp(identifier: string): App {
    let resolvedIdentifier = resolveIdentifier(identifier);

    if (!this.#appCache.has(resolvedIdentifier)) {
      throw new ErrorAppNotFound(resolvedIdentifier);
    }

    return this.#appCache.get(resolvedIdentifier);
  }

  private _resolveEntity(entity: Entity): Address {
<<<<<<< HEAD
    return utils.isAddress(entity) ? entity : this.app(entity);
=======
    return ethers.utils.isAddress(entity) ? entity : this.app(entity)();
  }

  private _resolveParams(params: any[]): any[] {
    return params.map(param => param instanceof Function ? param() : param)
>>>>>>> 396ccf2b
  }

  private _resolvePermission(permission: Permission): Entity[] {
    return permission.map((entity, index) =>
      index < permission.length - 1 ? this._resolveEntity(entity) : normalizeRole(entity)
    );
  }

  private _buildCaches = async (apps: App[]): Promise<[AppCache, AppInterfaceCache]> => {
    const appCache: AppCache = new Map();
    const appInterfaceCache: AppInterfaceCache = new Map();
    const appCounter = new Map();

    for (const app of apps) {
      const { name, codeAddress, abi } = app;
      const counter = appCounter.has(name) ? appCounter.get(name) : 0;

      if (!appInterfaceCache.has(codeAddress)) {
        appInterfaceCache.set(codeAddress, new utils.Interface(abi));
      }
      // Set reference to app interface
      app.abiInterface = appInterfaceCache.get(codeAddress);

      appCache.set(`${name}:${counter}`, app);
      appCounter.set(name, counter + 1);
    }

    return [appCache, appInterfaceCache];
  };
}<|MERGE_RESOLUTION|>--- conflicted
+++ resolved
@@ -63,7 +63,7 @@
   }
 
   appCache() {
-    return this.#appCache
+    return this.#appCache;
   }
 
   call(appIdentifier: AppIdentifier): any {
@@ -71,7 +71,6 @@
       get: (getTargetApp, functionProperty: string) => {
         return (...params: any): Function<Action> => {
           try {
-<<<<<<< HEAD
             return () => {
               const targetApp = getTargetApp();
               return {
@@ -79,12 +78,6 @@
                 data: targetApp.abiInterface.encodeFunctionData(functionProperty, params),
               };
             };
-=======
-            return () => ({
-              to: targetApp.address,
-              data: targetApp.abiInterface.encodeFunctionData(functionProperty, this._resolveParams(params)),
-            });
->>>>>>> 396ccf2b
           } catch (err) {
             throw new ErrorMethodNotFound(functionProperty, appIdentifier);
           }
@@ -166,13 +159,8 @@
       if (!isLabeledAppIdentifier(identifier)) {
         throw new ErrorInvalidIdentifier(identifier);
       }
-<<<<<<< HEAD
-      const [appName, label, registry] = parseLabeledAppRegistryIdentifier(identifier);
+      const [appName, _, registry] = parseLabeledAppIdentifier(identifier);
       const appRepo = await this.connector.repo(appName, registry);
-=======
-      const [appName, _, registry] = parseLabeledAppIdentifier(identifier);
-      const appRepo = await this.#connector.repo(appName, registry);
->>>>>>> 396ccf2b
       const { codeAddress, contentUri, artifact: appArtifact } = appRepo;
       const kernel = this._resolveApp("kernel");
       const abiInterface = new utils.Interface(appArtifact.abi);
@@ -258,7 +246,7 @@
       if (!appPermission?.grantees.size) {
         appPermissions.set(roleHash, {
           manager,
-          grantees: new Set([granteeAddress]) 
+          grantees: new Set([granteeAddress]),
         });
         return {
           to: aclAddress,
@@ -329,15 +317,11 @@
   }
 
   private _resolveEntity(entity: Entity): Address {
-<<<<<<< HEAD
-    return utils.isAddress(entity) ? entity : this.app(entity);
-=======
-    return ethers.utils.isAddress(entity) ? entity : this.app(entity)();
+    return utils.isAddress(entity) ? entity : this.app(entity)();
   }
 
   private _resolveParams(params: any[]): any[] {
-    return params.map(param => param instanceof Function ? param() : param)
->>>>>>> 396ccf2b
+    return params.map((param) => (param instanceof Function ? param() : param));
   }
 
   private _resolvePermission(permission: Permission): Entity[] {
